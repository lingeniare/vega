--- conflicted
+++ resolved
@@ -1223,15 +1223,9 @@
                                 <div key={index} className={`${
                                     // Add border only if this is an assistant message AND there's a next message
                                     message.role === 'assistant' && index < memoizedMessages.length - 1
-<<<<<<< HEAD
                                         ? 'mb-8! pb-8 border-b border-neutral-200 dark:border-neutral-800'
                                         : ''
                                     }`}>
-=======
-                                        ? 'mb-12! border-b border-neutral-200 dark:border-neutral-800'
-                                        : ''
-                                    }`.trim()}>
->>>>>>> d09379b0
                                     {message.role === 'user' && (
                                         <motion.div
                                             initial={{ opacity: 0, y: 20 }}
@@ -1581,14 +1575,10 @@
 
 const Home = () => {
     return (
-<<<<<<< HEAD
         <Suspense>
-=======
-        <>
->>>>>>> d09379b0
             <HomeContent />
             <InstallPrompt />
-        </>
+        </Suspense>
     );
 };
 
